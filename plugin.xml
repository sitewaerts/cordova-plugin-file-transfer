<?xml version="1.0" encoding="UTF-8"?>
<plugin xmlns="http://apache.org/cordova/ns/plugins/1.0"
    xmlns:android="http://schemas.android.com/apk/res/android"
    id="org.apache.cordova.file-transfer"
<<<<<<< HEAD
    version="0.4.1">
=======
    version="0.4.2">
>>>>>>> 4d2c8735
    <name>File Transfer</name>
    <description>Cordova File Transfer Plugin</description>
    <license>Apache 2.0</license>
    <keywords>cordova,file,transfer</keywords>
    <repo>https://git-wip-us.apache.org/repos/asf/cordova-plugin-file-transfer.git</repo>
    <issue>https://issues.apache.org/jira/browse/CB/component/12320650</issue>

    <!-- dependency id="org.apache.cordova.file@1" /-->
    <dependency id="org.apache.cordova.file" version="1.0.1" />

    <js-module src="www/FileTransferError.js" name="FileTransferError">
        <clobbers target="window.FileTransferError" />
    </js-module>

    <js-module src="www/FileTransfer.js" name="FileTransfer">
        <clobbers target="window.FileTransfer" />
    </js-module>

    <!-- android -->
    <platform name="android">
        <config-file target="res/xml/config.xml" parent="/*">
            <feature name="FileTransfer" >
                <param name="android-package" value="org.apache.cordova.filetransfer.FileTransfer"/>
            </feature>
        </config-file>

        <config-file target="AndroidManifest.xml" parent="/*">
            <uses-permission android:name="android.permission.WRITE_EXTERNAL_STORAGE" />
        </config-file>

        <source-file src="src/android/FileTransfer.java" target-dir="src/org/apache/cordova/filetransfer" />
        <source-file src="src/android/FileProgressResult.java" target-dir="src/org/apache/cordova/filetransfer" />
        <source-file src="src/android/FileUploadResult.java" target-dir="src/org/apache/cordova/filetransfer" />
    </platform>

    <!-- amamzon-fireos -->
    <platform name="amazon-fireos">
        <config-file target="res/xml/config.xml" parent="/*">
            <feature name="FileTransfer" >
                <param name="android-package" value="org.apache.cordova.filetransfer.FileTransfer"/>
            </feature>
        </config-file>

        <config-file target="AndroidManifest.xml" parent="/*">
            <uses-permission android:name="android.permission.WRITE_EXTERNAL_STORAGE" />
        </config-file>

        <source-file src="src/amazon/FileTransfer.java" target-dir="src/org/apache/cordova/filetransfer" />
        <source-file src="src/android/FileProgressResult.java" target-dir="src/org/apache/cordova/filetransfer" />
        <source-file src="src/android/FileUploadResult.java" target-dir="src/org/apache/cordova/filetransfer" />
    </platform>
    
    <!-- ubuntu -->
    <platform name="ubuntu">
        <header-file src="src/ubuntu/file-transfer.h" />
        <source-file src="src/ubuntu/file-transfer.cpp" />
    </platform>

    <platform name="blackberry10">
        <config-file target="www/config.xml" parent="/widget">
            <feature name="FileTransfer" value="FileTransfer"></feature>
        </config-file>
        <js-module src="www/blackberry10/FileTransfer.js" name="BB10FileTransfer">
            <clobbers target="window.FileTransfer"></clobbers>
        </js-module>
        <js-module src="www/blackberry10/XHRImplementation.js" name="BB10XHRImplementation"></js-module>
    </platform>

    <!-- ios -->
    <platform name="ios">
        <config-file target="config.xml" parent="/*">
            <feature name="FileTransfer">
                <param name="ios-package" value="CDVFileTransfer" />
            </feature>
        </config-file>
        <header-file src="src/ios/CDVFileTransfer.h" />
        <source-file src="src/ios/CDVFileTransfer.m" />

        <framework src="AssetsLibrary.framework" />
    </platform>

    <!-- wp7 -->
    <platform name="wp7">
        <config-file target="config.xml" parent="/*">
            <feature name="FileTransfer">
                <param name="wp-package" value="FileTransfer"/>
            </feature>
        </config-file>

        <source-file src="src/wp/FileTransfer.cs" />

        <js-module src="www/wp7/base64.js" name="base64">
            <clobbers target="window.FileTransferBase64" />
        </js-module>

    </platform>

    <!-- wp8 -->
    <platform name="wp8">
        <config-file target="config.xml" parent="/*">
            <feature name="FileTransfer">
                <param name="wp-package" value="FileTransfer"/>
            </feature>
        </config-file>

        <source-file src="src/wp/FileTransfer.cs" />

    </platform>

    <!-- windows8 -->
    <platform name="windows8">
        <js-module src="www/windows8/FileTransferProxy.js" name="FileTransferProxy">
            <clobbers target="" />
        </js-module>
    </platform>

</plugin><|MERGE_RESOLUTION|>--- conflicted
+++ resolved
@@ -2,11 +2,7 @@
 <plugin xmlns="http://apache.org/cordova/ns/plugins/1.0"
     xmlns:android="http://schemas.android.com/apk/res/android"
     id="org.apache.cordova.file-transfer"
-<<<<<<< HEAD
-    version="0.4.1">
-=======
     version="0.4.2">
->>>>>>> 4d2c8735
     <name>File Transfer</name>
     <description>Cordova File Transfer Plugin</description>
     <license>Apache 2.0</license>
