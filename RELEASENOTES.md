<!--
#
# Licensed to the Apache Software Foundation (ASF) under one
# or more contributor license agreements.  See the NOTICE file
# distributed with this work for additional information
# regarding copyright ownership.  The ASF licenses this file
# to you under the Apache License, Version 2.0 (the
# "License"); you may not use this file except in compliance
# with the License.  You may obtain a copy of the License at
# 
# http://www.apache.org/licenses/LICENSE-2.0
# 
# Unless required by applicable law or agreed to in writing,
# software distributed under the License is distributed on an
# "AS IS" BASIS, WITHOUT WARRANTIES OR CONDITIONS OF ANY
#  KIND, either express or implied.  See the License for the
# specific language governing permissions and limitations
# under the License.
#
-->
# Release Notes
                                              
<<<<<<< HEAD
=======
### 1.6.3 (Apr 27, 2017)
* [CB-12685](https://issues.apache.org/jira/browse/CB-12685) added `package.json` to tests folder
* [CB-10696](https://issues.apache.org/jira/browse/CB-10696) **iOS**: Encode target path with spaces

>>>>>>> 720f3146
### 1.6.2 (Feb 28, 2017)
* [CB-12353](https://issues.apache.org/jira/browse/CB-12353) Corrected merges usage in `plugin.xml`
* [CB-12369](https://issues.apache.org/jira/browse/CB-12369) Add plugin typings from `DefinitelyTyped`
* [CB-12363](https://issues.apache.org/jira/browse/CB-12363) Added build badges for **iOS 9.3** and **iOS 10.0**
* [CB-12230](https://issues.apache.org/jira/browse/CB-12230) Removed **Windows 8.1** build badges

### 1.6.1 (Dec 07, 2016)
* [CB-12224](https://issues.apache.org/jira/browse/CB-12224) Updated version and RELEASENOTES.md for release 1.6.1
* [CB-12154](https://issues.apache.org/jira/browse/CB-12154) file-transfer progressEvent.total = -1 on iOS
* [CB-10974](https://issues.apache.org/jira/browse/CB-10974) Cordova file transfer Content-Length header problem
* Don't crash on low memory devices
* [CB-12100](https://issues.apache.org/jira/browse/CB-12100) (ios) Fixed test plugin install at platform add on cordova@6.3.1
* [CB-11959](https://issues.apache.org/jira/browse/CB-11959) Fixed the jshint issues
* [CB-11959](https://issues.apache.org/jira/browse/CB-11959) Increased the array length for ios and winstore even more
* [CB-11959](https://issues.apache.org/jira/browse/CB-11959) Fixed filetransfer.spec.21 test failure on iOS and Windows Store when using local server
* [CB-11917](https://issues.apache.org/jira/browse/CB-11917) - Remove pull request template checklist item: "iCLA has been submitted…"
* [CB-11926](https://issues.apache.org/jira/browse/CB-11926) Tests can use local server
* [CB-11832](https://issues.apache.org/jira/browse/CB-11832) Incremented plugin version.

### 1.6.0 (Sep 08, 2016)
* [CB-11795](https://issues.apache.org/jira/browse/CB-11795) Add 'protective' entry to cordovaDependencies
* [CB-9022](https://issues.apache.org/jira/browse/CB-9022) Fix exception thrown by call to `remapApi` on main thread
* Plugin uses `Android Log class` and not `Cordova LOG class`
* [CB-9022](https://issues.apache.org/jira/browse/CB-9022) Resolve source URI on background thread
* [CB-11316](https://issues.apache.org/jira/browse/CB-11316) **windows**: Added `content-type` for files
* Close invalid PRs
* [CB-11497](https://issues.apache.org/jira/browse/CB-11497) Use `cordova-vm` for testing 304 errors
* Add badges for paramedic builds on Jenkins
* documentation with a wrong log message in `fileTransfer.download` function
* added link to sample
* Add pull request template.
* [CB-10974](https://issues.apache.org/jira/browse/CB-10974) Cordova file transfer `Content-Length` header problem
* Add fenced code blocks to help code formatting
* [CB-11165](https://issues.apache.org/jira/browse/CB-11165) removed peer dependency
* [CB-11003](https://issues.apache.org/jira/browse/CB-11003) Adding sample section to documentation.
* [CB-10996](https://issues.apache.org/jira/browse/CB-10996) Adding front matter to README.md

### 1.5.1 (Apr 15, 2016)
* [CB-10536](https://issues.apache.org/jira/browse/CB-10536) Removing flaky test assertions about abort callback latency
* Removing the expectation in `spec.34` for the transfer method to be called.
* [CB-10978](https://issues.apache.org/jira/browse/CB-10978) Fix `file-transfer.tests` JSHint issues
* [CB-10782](https://issues.apache.org/jira/browse/CB-10782) Occasional failure in file transfer tests causing mobilespec crash
* [CB-10771](https://issues.apache.org/jira/browse/CB-10771) Fixing failure when empty string passed as a value for option parameter in upload function
* [CB-10636](https://issues.apache.org/jira/browse/CB-10636) Add `JSHint` for plugins

### 1.5.0 (Jan 15, 2016)
* [CB-10208](https://issues.apache.org/jira/browse/CB-10208) Fix `file-transfer` multipart form data upload format on **Windows**
* [CB-9837](https://issues.apache.org/jira/browse/CB-9837) Add data `URI` support to `file-transfer` upload on **iOS**
* [CB-9600](https://issues.apache.org/jira/browse/CB-9600) `FileUploadOptions` params not posted on **iOS**
* [CB-9840](https://issues.apache.org/jira/browse/CB-9840) Fallback `file-transfer` `uploadResponse` encoding to `latin1` in case not encoded with `UTF-8` on **iOS**
* [CB-9840](https://issues.apache.org/jira/browse/CB-9840) Fallback `file-transfer` upload/download response encoding to `latin1` in case not encoded with `UTF-8` on **iOS**
* [CB-8641](https://issues.apache.org/jira/browse/CB-8641) **Windows Phone 8.1** Some `file-transfer` plugin tests occasionally fail in `mobilespec`
* Adding linting and fixing linter warnings. Reducing timeouts to 7 seconds.
* [CB-10100](https://issues.apache.org/jira/browse/CB-10100) updated file dependency to not grab new majors
* [CB-7006](https://issues.apache.org/jira/browse/CB-7006) Empty file is created on file transfer if server response is 304
* [CB-10098](https://issues.apache.org/jira/browse/CB-10098) `filetransfer.spec.33` is faulty
* [CB-9969](https://issues.apache.org/jira/browse/CB-9969) Filetransfer upload error deletes original file
* [CB-10088](https://issues.apache.org/jira/browse/CB-10088) `filetransfer spec.10` and `spec.11` test is faulty
* [CB-9969](https://issues.apache.org/jira/browse/CB-9969) Filetransfer upload error deletes original file
* [CB-10086](https://issues.apache.org/jira/browse/CB-10086) There are two `spec.31` tests for `file-transfer` tests
* [CB-10037](https://issues.apache.org/jira/browse/CB-10037) Add progress indicator to file-transfer manual tests
* [CB-9563](https://issues.apache.org/jira/browse/CB-9563) Mulptipart form data is used even a header named `Content-Type` is present
* [CB-8863](https://issues.apache.org/jira/browse/CB-8863) fix block usage of self

### 1.4.0 (Nov 18, 2015)
* [CB-10035](https://issues.apache.org/jira/browse/CB-10035) Updated `RELEASENOTES` to be newest to oldest
* [CB-9879](https://issues.apache.org/jira/browse/CB-9879) `getCookie`s can cause unhandled `NullPointerException`
* [CB-6928](https://issues.apache.org/jira/browse/CB-6928) Wrong behaviour transferring cacheable content
* [CB-51](https://issues.apache.org/jira/browse/CB-51) FileTransfer - Support `PUT` Method
* [CB-9906](https://issues.apache.org/jira/browse/CB-9906) cleanup duplicate code, removed 2nd `isWP8` declaration.
* [CB-9950](https://issues.apache.org/jira/browse/CB-9950) Unpend Filetransfer spec.27 on **wp8** as custom headers are now supported
* [CB-9843](https://issues.apache.org/jira/browse/CB-9843) Added **wp8** quirk to test spec 12
* Fixing contribute link.
* [CB-8431](https://issues.apache.org/jira/browse/CB-8431) File Transfer tests crash on **Android Lolipop**
* [CB-9790](https://issues.apache.org/jira/browse/CB-9790) Align `FileUploadOptions` `fileName` and `mimeType` default parameter values to the docs on **iOS**
* [CB-9385](https://issues.apache.org/jira/browse/CB-9385) Return `FILE_NOT_FOUND_ERR` when receiving `404` code on **iOS**
* [CB-9791](https://issues.apache.org/jira/browse/CB-9791) Decreased download and upload tests timeout

### 1.3.0 (Sep 18, 2015)
* Found issue where : is accepted as a valid header, this is obviously wrong
* [CB-9562](https://issues.apache.org/jira/browse/CB-9562) Fixed incorrect headers handling on Android
* Fixing headers so they don't accept non-ASCII
* updated tests to use cordova apache vm
* [CB-9493](https://issues.apache.org/jira/browse/CB-9493) Fix file paths in file-transfer manual tests
* [CB-8816](https://issues.apache.org/jira/browse/CB-8816) Add cdvfile:// support on windows
* [CB-9376](https://issues.apache.org/jira/browse/CB-9376) Fix FileTransfer plugin manual tests issue - 'undefined' in paths
     
### 1.2.1 (Jul 7, 2015)
* [CB-9275](https://issues.apache.org/jira/browse/CB-9275) [WP8] Fix build failure on WP8 by using reflection to detect presence of JSON.NET based serialization        
* Updated code per code review.                                                         
* Updated documentation for browser                                                     
* Added option to allow for passing cookies automatically in the browser 

### 1.2.0 (Jun 17, 2015)
* [CB-9128](https://issues.apache.org/jira/browse/CB-9128) cordova-plugin-file-transfer documentation translation: cordova-plugin-file-transfer
* [CB-6503](https://issues.apache.org/jira/browse/CB-6503): Null pointer check for headers in upload (This closes #27)
* [CB-6503](https://issues.apache.org/jira/browse/CB-6503): Allow payload content-types other than multipart/form-data to be used for upload
* Fix NoSuchMethodException looking up cookies.
* fix npm md issue
* [CB-8951](https://issues.apache.org/jira/browse/CB-8951) (wp8) Handle exceptions in download() and upload() again
* [wp8] Relaxed engine version requirement, using reflection to see if methods are available
* Check for the existence of Json.net assembly to determin how we deserialize our headers.
* relax engine requirement to allow -dev versions
* Remove verbose console log messages
* fix bad commit (mine) for cordova-wp8@4.0.0 engine req
* bump required cordova-wp8 version to 4.0.0
* This closes #80, This closes #12
* fix failing test resulting from overlapping async calls
* [CB-8721](https://issues.apache.org/jira/browse/CB-8721) Fixes incorrect headers and upload params parsing on wp8
* Replace all slashes in windows path

### 1.1.0 (May 06, 2015)
* [CB-8951](https://issues.apache.org/jira/browse/CB-8951) Fixed crash related to headers parsing on **wp8**
* [CB-8933](https://issues.apache.org/jira/browse/CB-8933) Increased download and upload test timeout
* [CB-6313](https://issues.apache.org/jira/browse/CB-6313) **wp8**: Extra boundary in upload
* [CB-8761](https://issues.apache.org/jira/browse/CB-8761) **wp8**: Copy cookies from WebBrowser

### 1.0.0 (Apr 15, 2015)
* [CB-8746](https://issues.apache.org/jira/browse/CB-8746) bumped version of file dependency
* [CB-8746](https://issues.apache.org/jira/browse/CB-8746) gave plugin major version bump
* [CB-8641](https://issues.apache.org/jira/browse/CB-8641) Fixed tests to pass on windows and wp8
* [CB-8583](https://issues.apache.org/jira/browse/CB-8583) Forces download to overwrite existing target file
* [CB-8589](https://issues.apache.org/jira/browse/CB-8589) Fixes upload failure when server's response doesn't contain any data
* [CB-8747](https://issues.apache.org/jira/browse/CB-8747) updated dependency, added peer dependency
* [CB-8683](https://issues.apache.org/jira/browse/CB-8683) changed plugin-id to pacakge-name
* [CB-8653](https://issues.apache.org/jira/browse/CB-8653) properly updated translated docs to use new id
* [CB-8653](https://issues.apache.org/jira/browse/CB-8653) updated translated docs to use new id
* Use TRAVIS_BUILD_DIR, install paramedic by npm
* [CB-8653](https://issues.apache.org/jira/browse/CB-8653) Updated Readme
* [CB-8654](https://issues.apache.org/jira/browse/CB-8654) Note WP8 download requests caching in docs
* [CB-8590](https://issues.apache.org/jira/browse/CB-8590) (Windows) Fixed download.onprogress.lengthComputable
* [CB-8566](https://issues.apache.org/jira/browse/CB-8566) Integrate TravisCI
* [CB-8438](https://issues.apache.org/jira/browse/CB-8438) cordova-plugin-file-transfer documentation translation: cordova-plugin-file-transfer
* [CB-8538](https://issues.apache.org/jira/browse/CB-8538) Added package.json file
* [CB-8495](https://issues.apache.org/jira/browse/CB-8495) Fixed wp8 and wp81 test failures
* [CB-7957](https://issues.apache.org/jira/browse/CB-7957) Adds support for `browser` platform
* [CB-8429](https://issues.apache.org/jira/browse/CB-8429) Updated version and RELEASENOTES.md for release 0.5.0 (take 2)
* Fixes typo, introduced in https://github.com/apache/cordova-plugin-file-transfer/commit/bc43b46
* [CB-8407](https://issues.apache.org/jira/browse/CB-8407) Use File proxy to construct valid FileEntry for download success callback
* [CB-8407](https://issues.apache.org/jira/browse/CB-8407) Removes excess path to native path conversion in download method
* [CB-8429](https://issues.apache.org/jira/browse/CB-8429) Updated version and RELEASENOTES.md for release 0.5.0
* [CB-7957](https://issues.apache.org/jira/browse/CB-7957) Adds support for `browser` platform
* [CB-8095](https://issues.apache.org/jira/browse/CB-8095) Fixes JSHint and formatting issues
* [CB-8095](https://issues.apache.org/jira/browse/CB-8095) Updates tests and documentation
* [CB-8095](https://issues.apache.org/jira/browse/CB-8095) Rewrite upload method to support progress events properly
* android: Fix error reporting for unknown uri type on sourceUri instead of targetUri

### 0.5.0 (Feb 04, 2015)
* [CB-8407](https://issues.apache.org/jira/browse/CB-8407) windows: Fix download of `ms-appdata:///` URIs
* [CB-8095](https://issues.apache.org/jira/browse/CB-8095) windows: Rewrite upload method to support progress events properly
* [CB-5059](https://issues.apache.org/jira/browse/CB-5059) android: Add a CookieManager abstraction for pluggable webviews
* ios: Fix compile warning about implicity int conversion
* [CB-8351](https://issues.apache.org/jira/browse/CB-8351) ios: Use argumentForIndex rather than NSArray extension
* [CB-8351](https://issues.apache.org/jira/browse/CB-8351) ios: Use a local copy of DLog macro rather than CordovaLib version
* [CB-8296](https://issues.apache.org/jira/browse/CB-8296) ios: Fix crash when upload fails and file is not yet created (close #57)
* Document "body" property on FileTransferError
* [CB-7912](https://issues.apache.org/jira/browse/CB-7912) ios, android: Update to work with whitelist plugins in Cordova 4.x
* Error callback should always be called with the FileTransferError object, and not just the code
* windows: alias appData to Windows.Storage.ApplicationData.current
* [CB-8093](https://issues.apache.org/jira/browse/CB-8093) Fixes incorrect FileTransferError returned in case of download failure

### 0.4.8 (Dec 02, 2014)
* [CB-8021](https://issues.apache.org/jira/browse/CB-8021) - adds documentation for `httpMethod` to `doc/index.md`. However, translations still need to be addressed.
* [CB-7223](https://issues.apache.org/jira/browse/CB-7223) spec.27 marked pending for **wp8**
* [CB-6900](https://issues.apache.org/jira/browse/CB-6900) fixed `spec.7` for **wp8**
* [CB-7944](https://issues.apache.org/jira/browse/CB-7944) Pended unsupported auto tests for *Windows*
* [CB-7977](https://issues.apache.org/jira/browse/CB-7977) Mention `deviceready` in plugin docs
* [CB-7700](https://issues.apache.org/jira/browse/CB-7700) cordova-plugin-file-transfer documentation translation: cordova-plugin-file-transfer

### 0.4.7 (Oct 03, 2014)
* Construct proper FileEntry with nativeURL property set
* [CB-7532](https://issues.apache.org/jira/browse/CB-7532) Handle non-existent download dirs properly
* [CB-7529](https://issues.apache.org/jira/browse/CB-7529) Adds support for 'ms-appdata' URIs for windows

### 0.4.6 (Sep 17, 2014)
* [CB-7471](https://issues.apache.org/jira/browse/CB-7471) cordova-plugin-file-transfer documentation translation
* [CB-7249](https://issues.apache.org/jira/browse/CB-7249) cordova-plugin-file-transfer documentation translation
* [CB-7423](https://issues.apache.org/jira/browse/CB-7423) fix spec28,29 lastProgressEvent not visible to afterEach function
* Amazon related changes.
* Remove dupe file windows+windows8 both use the same one
* [CB-7316](https://issues.apache.org/jira/browse/CB-7316) Updates docs with actual information.
* [CB-7316](https://issues.apache.org/jira/browse/CB-7316) Adds support for Windows platform, moves \*Proxy files to proper directory.
* [CB-7316](https://issues.apache.org/jira/browse/CB-7316) Improves current specs compatibility:
* added documentation for new test
* [CB-6466](https://issues.apache.org/jira/browse/CB-6466) Fix failing test due to recent url change
* [CB-6466](https://issues.apache.org/jira/browse/CB-6466) created mobile-spec test
* Renamed test dir, added nested plugin.xml and test
* Fixed failing spec.19 on wp8
* added documentation to manual tests
* [CB-6961](https://issues.apache.org/jira/browse/CB-6961) port file-transfer tests to framework

### 0.4.5 (Aug 06, 2014)
* Upload parameters out of order
* **FirefoxOS** initial implementation
* [CB-6781](https://issues.apache.org/jira/browse/CB-6781): Expose FileTransferError.exception to application
* [CB-6928](https://issues.apache.org/jira/browse/CB-6928): Add new error code to documentation
* [CB-6928](https://issues.apache.org/jira/browse/CB-6928): Handle 304 status code
* [CB-6928](https://issues.apache.org/jira/browse/CB-6928): Open output stream only if it's necessary.
* [BlackBerry10] Minor doc correction
* [CB-6127](https://issues.apache.org/jira/browse/CB-6127) Updated translations for docs
* [Windows8] upload uses the provided fileName or the actual fileName
* [CB-2420](https://issues.apache.org/jira/browse/CB-2420) [Windows8] honor fileKey and param options. This closes #15
* [CB-6781](https://issues.apache.org/jira/browse/CB-6781): Update new docs to match AlexNennker's changes in PR30
* [CB-6781](https://issues.apache.org/jira/browse/CB-6781): Continue previous commit with one new instance (This closes #30)
* [CB-6781](https://issues.apache.org/jira/browse/CB-6781): add the exception text to the error object
* [CB-6890](https://issues.apache.org/jira/browse/CB-6890): Fix pluginManager access for 4.0.x branch

### 0.4.4 (Jun 05, 2014)
* [CB-6127](https://issues.apache.org/jira/browse/CB-6127) Spanish and French Translations added. Github close #21
* ubuntu: support 'cdvfile' URI
* [CB-6802](https://issues.apache.org/jira/browse/CB-6802) Add license
* Upload progress now works also for second file
* [CB-6706](https://issues.apache.org/jira/browse/CB-6706): Relax dependency on file plugin
* [CB-3440](https://issues.apache.org/jira/browse/CB-3440) [BlackBerry10] Update implementation to use modules from file plugin
* [CB-6378](https://issues.apache.org/jira/browse/CB-6378) Use connection.disconnect() instead of stream.close() for thread-safety
* [CB-6491](https://issues.apache.org/jira/browse/CB-6491) add CONTRIBUTING.md
* [CB-6466](https://issues.apache.org/jira/browse/CB-6466) Auto-create directories in download
* [CB-6494](https://issues.apache.org/jira/browse/CB-6494) android: Fix upload of KitKat content URIs
* Upleveled from android port with following commits: 3c1ff16 Andrew Grieve - [CB-5762](https://issues.apache.org/jira/browse/CB-5762) android: Fix lengthComputable set wrong for gzip downloads 8374b3d Colin Mahoney - [CB-5631](https://issues.apache.org/jira/browse/CB-5631) Removed SimpleTrackingInputStream.read(byte[] buffer) 6f91ac3 Bas Bosman - [CB-4907](https://issues.apache.org/jira/browse/CB-4907) Close stream when we're finished with it 651460f Christoph Neumann - [CB-6000](https://issues.apache.org/jira/browse/CB-6000) Nginx rejects Content-Type without a space before "boundary". 35f80e4 Ian Clelland - [CB-6050](https://issues.apache.org/jira/browse/CB-6050): Use instance method on actual file plugin object to get FileEntry to return on download
* [CB-5980](https://issues.apache.org/jira/browse/CB-5980) Updated version and RELEASENOTES.md for release 0.4.1

### 0.4.3 (Apr 17, 2014)
* [CB-6422](https://issues.apache.org/jira/browse/CB-6422) [windows8] use cordova/exec/proxy
* iOS: Fix error where files were not removed on abort
* [CB-5175](https://issues.apache.org/jira/browse/CB-5175): [ios] CDVFileTransfer asynchronous download (Fixes #24)
* [ios] Cast id references to NSURL to avoid compiler warnings (Fixes: apache/cordova-plugin-file-transfer#18)
* [CB-6212](https://issues.apache.org/jira/browse/CB-6212): [iOS] fix warnings compiled under arm64 64-bit
* [CB-5762](https://issues.apache.org/jira/browse/CB-5762): [FireOS] android: Fix lengthComputable set wrong for gzip downloads
* [CB-5631](https://issues.apache.org/jira/browse/CB-5631): [FireOS] Removed SimpleTrackingInputStream.read(byte[] buffer)
* [CB-4907](https://issues.apache.org/jira/browse/CB-4907): [FireOS] Close stream when we're finished with it
* [CB-6000](https://issues.apache.org/jira/browse/CB-6000): [FireOS] Nginx rejects Content-Type without a space before "boundary".
* [CB-6050](https://issues.apache.org/jira/browse/CB-6050): [FireOS] Use instance method on actual file plugin object to get FileEntry to return on download
* [CB-6460](https://issues.apache.org/jira/browse/CB-6460): Update license headers

### 0.4.2 (Feb 28, 2014)
* [CB-6106](https://issues.apache.org/jira/browse/CB-6106) Ensure that nativeURL is used by file transfer download
* iOS: Fix default value for trustAllHosts on iOS (YES->NO)
* [CB-6059](https://issues.apache.org/jira/browse/CB-6059) iOS: Stop FileTransfer.download doing IO on the UI thread.
* [CB-5588](https://issues.apache.org/jira/browse/CB-5588) iOS: Add response headers to upload result
* [CB-2190](https://issues.apache.org/jira/browse/CB-2190) iOS: Make backgroundTaskId apply to downloads as well. Move backgroundTaskId to the delegate.
* [CB-6050](https://issues.apache.org/jira/browse/CB-6050) Android: Use instance method on actual file plugin object to get FileEntry to return on download
* [CB-6000](https://issues.apache.org/jira/browse/CB-6000) Android: Nginx rejects Content-Type without a space before "boundary".
* [CB-4907](https://issues.apache.org/jira/browse/CB-4907) Android: Close stream when we're finished with it
* [CB-6022](https://issues.apache.org/jira/browse/CB-6022) Add backwards-compatibility notes to doc

### 0.4.1 (Feb 05, 2014)
* [CB-5365](https://issues.apache.org/jira/browse/CB-5365) Remove unused exception var to prevent warnings?
* [CB-2421](https://issues.apache.org/jira/browse/CB-2421) explicitly write the bytesSent,responseCode,result to the FileUploadResult pending release of cordova-plugin-file dependency, added some sanity checks for callbacks
* iOS: Update for new file plugin api
* [CB-5631](https://issues.apache.org/jira/browse/CB-5631) Removed SimpleTrackingInputStream.read(byte[] buffer)
* [CB-5762](https://issues.apache.org/jira/browse/CB-5762) android: Fix lengthComputable set wrong for gzip downloads
* [CB-4899](https://issues.apache.org/jira/browse/CB-4899) [BlackBerry10] Improve binary file transfer download
* Delete stale test/ directory
* [CB-5722](https://issues.apache.org/jira/browse/CB-5722) [BlackBerry10] Update upload function to use native file object
* [CB-5658](https://issues.apache.org/jira/browse/CB-5658) Delete stale snapshot of plugin docs
* Remove @1 designation from file plugin dependency until pushed to npm
* [CB-5466](https://issues.apache.org/jira/browse/CB-5466): Update to work with filesystem URLs

### 0.4.0 (Dec 4, 2013)
* [CB-5466](https://issues.apache.org/jira/browse/CB-5466): Partial revert; we're not ready yet for FS urls
* add ubuntu platform
* [CB-5466](https://issues.apache.org/jira/browse/CB-5466): Minor version bump
* [CB-5466](https://issues.apache.org/jira/browse/CB-5466): Update FileTransfer plugin to accept filesystem urls
* Added amazon-fireos platform. Change to use amazon-fireos as the platform if the user agen string contains 'cordova-amazon-fireos'

### 0.3.4 (Oct 28, 2013)
* [CB-5128](https://issues.apache.org/jira/browse/CB-5128): added repo + issue tag to plugin.xml for file transfer plugin
* [CB-5010](https://issues.apache.org/jira/browse/CB-5010) Incremented plugin version on dev branch.

### 0.3.3 (Oct 9, 2013)
* removed un-needed undef check
* Fix missing headers in Windows 8 upload proxy
* Fix missing headers in Windows 8 Proxy
* Fix Windows 8 HTMLAnchorElement return host:80 which force Basic Auth Header to replace options Auth Header
* [CB-4915](https://issues.apache.org/jira/browse/CB-4915) Incremented plugin version on dev branch.

### 0.3.2 (Sept 25, 2013)
* [CB-4889](https://issues.apache.org/jira/browse/CB-4889) bumping&resetting version
* [windows8] commandProxy was moved
* [CB-4889](https://issues.apache.org/jira/browse/CB-4889) updating core references
* [CB-4889](https://issues.apache.org/jira/browse/CB-4889) renaming org.apache.cordova.core.file-transfer to org.apache.cordova.file-transfer and updating dependency
* Rename CHANGELOG.md -> RELEASENOTES.md<|MERGE_RESOLUTION|>--- conflicted
+++ resolved
@@ -20,13 +20,10 @@
 -->
 # Release Notes
                                               
-<<<<<<< HEAD
-=======
 ### 1.6.3 (Apr 27, 2017)
 * [CB-12685](https://issues.apache.org/jira/browse/CB-12685) added `package.json` to tests folder
 * [CB-10696](https://issues.apache.org/jira/browse/CB-10696) **iOS**: Encode target path with spaces
 
->>>>>>> 720f3146
 ### 1.6.2 (Feb 28, 2017)
 * [CB-12353](https://issues.apache.org/jira/browse/CB-12353) Corrected merges usage in `plugin.xml`
 * [CB-12369](https://issues.apache.org/jira/browse/CB-12369) Add plugin typings from `DefinitelyTyped`
