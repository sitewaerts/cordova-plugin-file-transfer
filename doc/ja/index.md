--- conflicted
+++ resolved
@@ -31,10 +31,7 @@
 *   アマゾン火 OS
 *   アンドロイド
 *   ブラックベリー 10
-<<<<<<< HEAD
-=======
 *   Firefox の OS * *
->>>>>>> e89989dc
 *   iOS
 *   Windows Phone 7 と 8 *
 *   Windows 8 *
