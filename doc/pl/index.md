--- conflicted
+++ resolved
@@ -259,19 +259,11 @@
 
 ### Stałe
 
-<<<<<<< HEAD
-*   `FileTransferError.FILE_NOT_FOUND_ERR`
-*   `FileTransferError.INVALID_URL_ERR`
-*   `FileTransferError.CONNECTION_ERR`
-*   `FileTransferError.ABORT_ERR`
-*   `FileTransferError.NOT_MODIFIED_ERR`
-=======
 *   1 = `FileTransferError.FILE_NOT_FOUND_ERR`
 *   2 = `FileTransferError.INVALID_URL_ERR`
 *   3 = `FileTransferError.CONNECTION_ERR`
 *   4 = `FileTransferError.ABORT_ERR`
 *   5 = `FileTransferError.NOT_MODIFIED_ERR`
->>>>>>> e89989dc
 
 ## Do tyłu zgodności stwierdza
 
