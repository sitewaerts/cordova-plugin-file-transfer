/*
*
* Licensed to the Apache Software Foundation (ASF) under one
* or more contributor license agreements.  See the NOTICE file
* distributed with this work for additional information
* regarding copyright ownership.  The ASF licenses this file
* to you under the Apache License, Version 2.0 (the
* "License"); you may not use this file except in compliance
* with the License.  You may obtain a copy of the License at
*
*   http://www.apache.org/licenses/LICENSE-2.0
*
* Unless required by applicable law or agreed to in writing,
* software distributed under the License is distributed on an
* "AS IS" BASIS, WITHOUT WARRANTIES OR CONDITIONS OF ANY
* KIND, either express or implied.  See the License for the
* specific language governing permissions and limitations
* under the License.
*
*/

/* global exports, cordova, FileTransfer, FileTransferError, FileUploadOptions, LocalFileSystem, WinJS */

/* jshint jasmine: true */

exports.defineAutoTests = function () {

    "use strict";

    // constants
    var ONE_SECOND = 1000; // in milliseconds
    var GRACE_TIME_DELTA = 600; // in milliseconds
    var DEFAULT_FILESYSTEM_SIZE = 1024 * 50; // filesystem size in bytes
    var UNKNOWN_HOST = "http://foobar.apache.org";
    var DOWNLOAD_TIMEOUT = 7 * ONE_SECOND;
    var WINDOWS_UNKNOWN_HOST_TIMEOUT = 35 * ONE_SECOND;
    var UPLOAD_TIMEOUT = 7 * ONE_SECOND;
    var ABORT_DELAY = 100; // for abort() tests
    var LATIN1_SYMBOLS = '¥§©ÆÖÑøøø¼';
    var DATA_URI_PREFIX = "data:image/png;base64,";
    var DATA_URI_CONTENT = "iVBORw0KGgoAAAANSUhEUgAAAAUAAAAFCAYAAACNbyblAAAAHElEQVQI12P4//8/w38GIAXDIBKE0DHxgljNBAAO9TXL0Y4OHwAAAABJRU5ErkJggg==";
    var DATA_URI_CONTENT_LENGTH = 85; // bytes. (This is the raw file size: used https://en.wikipedia.org/wiki/File:Red-dot-5px.png from https://en.wikipedia.org/wiki/Data_URI_scheme)
    var RETRY_COUNT = 100; // retry some flaky tests (yes, THIS many times, due to Heroku server instability)
    var RETRY_INTERVAL = 100;

    // upload test server address
    // NOTE:
    //      more info at https://github.com/apache/cordova-labs/tree/cordova-filetransfer
    // Will get it from the config
    // you can specify it as a 'FILETRANSFER_SERVER_ADDRESS' variable upon test plugin installation
    // or change the default value in plugin.xml
    var SERVER = "";
    var SERVER_WITH_CREDENTIALS = "";

    // flags
    var isWindows = cordova.platformId === "windows8" || cordova.platformId === "windows";
    var isWindowsPhone81 = isWindows && WinJS.Utilities.isPhone;
    var isWP8 = cordova.platformId === "windowsphone";
    var isBrowser = cordova.platformId === "browser";
    var isIE = isBrowser && navigator.userAgent.indexOf("Trident") >= 0;
    var isIos = cordova.platformId === "ios";
    var isIot = cordova.platformId === "android" && navigator.userAgent.indexOf("iot") >= 0;

    // tests
    describe("FileTransferError", function () {

        it("should exist", function () {
            expect(FileTransferError).toBeDefined();
        });

        it("should be constructable", function () {
            var transferError = new FileTransferError();
            expect(transferError).toBeDefined();
        });

        it("filetransfer.spec.3 should expose proper constants", function () {

            expect(FileTransferError.FILE_NOT_FOUND_ERR).toBeDefined();
            expect(FileTransferError.INVALID_URL_ERR).toBeDefined();
            expect(FileTransferError.CONNECTION_ERR).toBeDefined();
            expect(FileTransferError.ABORT_ERR).toBeDefined();
            expect(FileTransferError.NOT_MODIFIED_ERR).toBeDefined();

            expect(FileTransferError.FILE_NOT_FOUND_ERR).toBe(1);
            expect(FileTransferError.INVALID_URL_ERR).toBe(2);
            expect(FileTransferError.CONNECTION_ERR).toBe(3);
            expect(FileTransferError.ABORT_ERR).toBe(4);
            expect(FileTransferError.NOT_MODIFIED_ERR).toBe(5);
        });
    });

    describe("FileUploadOptions", function () {

        it("should exist", function () {
            expect(FileUploadOptions).toBeDefined();
        });

        it("should be constructable", function () {
            var transferOptions = new FileUploadOptions();
            expect(transferOptions).toBeDefined();
        });
    });

    describe("FileTransfer", function () {
        this.persistentRoot = null;
        this.tempRoot       = null;

        // named callbacks
        var unexpectedCallbacks = {
            httpFail:          function () {},
            httpWin:           function () {},
            fileSystemFail:    function () {},
            fileSystemWin:     function () {},
            fileOperationFail: function () {},
            fileOperationWin:  function () {},
        };

        var expectedCallbacks = {
            unsupportedOperation: function (response) {
                console.log("spec called unsupported functionality; response:", response);
            },
        };

        // helpers
        var deleteFile = function (fileSystem, name, done) {
            fileSystem.getFile(name, null,
                function (fileEntry) {
                    fileEntry.remove(
                        function () {
                            done();
                        },
                        function () {
                            throw new Error("failed to delete: '" + name + "'");
                        }
                    );
                },
                function () {
                    done();
                }
            );
        };

        var writeFile = function (fileSystem, name, content, success, done) {
            var fileOperationFail = function() {
                unexpectedCallbacks.fileOperationFail();
                done();
            };

            fileSystem.getFile(name, { create: true },
                function (fileEntry) {
                    fileEntry.createWriter(function (writer) {

                        writer.onwrite = function () {
                            success(fileEntry);
                        };

                        writer.onabort = function (evt) {
                            throw new Error("aborted creating test file '" + name + "': " + evt);
                        };

                        writer.error = function (evt) {
                            throw new Error("aborted creating test file '" + name + "': " + evt);
                        };

                        if (cordova.platformId === "browser") {
                            var blob = new Blob([content + "\n"], { type: "text/plain" });
                            writer.write(blob);
                        } else {
                            writer.write(content + "\n");
                        }

                    }, fileOperationFail);
                },
                function () {
                    throw new Error("could not create test file '" + name + "'");
                }
            );
        };

        // according to documentation, wp8 does not support onProgress:
        // https://github.com/apache/cordova-plugin-file-transfer/blob/master/doc/index.md#supported-platforms
        var wp8OnProgressHandler = function () {};

        var defaultOnProgressHandler = function (event) {
            if (event.lengthComputable) {
                expect(event.loaded).toBeGreaterThan(1);
                expect(event.total).toBeGreaterThan(0);
                expect(event.total).not.toBeLessThan(event.loaded);
                expect(event.lengthComputable).toBe(true, "lengthComputable");
            } else {
                // In IE, when lengthComputable === false, event.total somehow is equal to 2^64
                if (isIE) {
                    expect(event.total).toBe(Math.pow(2, 64));
                } else {
                    // iOS returns -1, and other platforms return 0
                    expect(event.total).toBeLessThan(1);
                }
            }
        };

        var getMalformedUrl = function () {
            if (cordova.platformId === "android" || cordova.platformId === "amazon-fireos") {
                // bad protocol causes a MalformedUrlException on Android
                return "httpssss://example.com";
            } else {
                // iOS doesn't care about protocol, space in hostname causes error
                return "httpssss://exa mple.com";
            }
        };

        var setServerAddress = function (address) {
            SERVER = address;
            SERVER_WITH_CREDENTIALS = SERVER.replace('http://', 'http://cordova_user:cordova_password@');
        };

        // NOTE:
        //      there are several beforeEach calls, one per async call; since calling done()
        //      signifies a completed async call, each async call needs its own done(), and
        //      therefore its own beforeEach
        beforeEach(function (done) {
            var specContext = this;

            window.requestFileSystem(LocalFileSystem.PERSISTENT, DEFAULT_FILESYSTEM_SIZE,
                function (fileSystem) {
                    specContext.persistentRoot = fileSystem.root;
                    done();
                },
                function () {
                    throw new Error("Failed to initialize persistent file system.");
                }
            );
        });

        beforeEach(function (done) {
            var specContext = this;

            window.requestFileSystem(LocalFileSystem.TEMPORARY, DEFAULT_FILESYSTEM_SIZE,
                function (fileSystem) {
                    specContext.tempRoot = fileSystem.root;
                    done();
                },
                function () {
                    throw new Error("Failed to initialize temporary file system.");
                }
            );
        });

        // spy on all named callbacks
        beforeEach(function() {

            // ignore the actual implementations of the unexpected callbacks
            for (var callback in unexpectedCallbacks) {
                if (unexpectedCallbacks.hasOwnProperty(callback)) {
                    spyOn(unexpectedCallbacks, callback);
                }
            }

            // but run the implementations of the expected callbacks
            for (callback in expectedCallbacks) { // jshint ignore: line
                if (expectedCallbacks.hasOwnProperty(callback)) {
                    spyOn(expectedCallbacks, callback).and.callThrough();
                }
            }
        });

        // at the end, check that none of the unexpected callbacks got called,
        // and act on the expected callbacks
        afterEach(function() {
            for (var callback in unexpectedCallbacks) {
                if (unexpectedCallbacks.hasOwnProperty(callback)) {
                    expect(unexpectedCallbacks[callback]).not.toHaveBeenCalled();
                }
            }

            if (expectedCallbacks.unsupportedOperation.calls.any()) {
                pending();
            }
        });

        it ("util spec: get file transfer server url", function () {
            try {
                // attempt to synchronously load medic config
                var xhr = new XMLHttpRequest();
                xhr.open("GET", "../fileTransferOpts.json", false);
                xhr.send(null);
                var parsedCfg = JSON.parse(xhr.responseText);
                if (parsedCfg.serverAddress) {
                    setServerAddress(parsedCfg.serverAddress);
                }
            } catch (ex) {
                console.error('Unable to load file transfer server url: ' + ex);
                fail(ex);
            }
        });

        it("should initialise correctly", function() {
            expect(this.persistentRoot).toBeDefined();
            expect(this.tempRoot).toBeDefined();
        });

        it("should exist", function () {
            expect(FileTransfer).toBeDefined();
        });

        it("filetransfer.spec.1 should be constructable", function () {
            var transfer = new FileTransfer();
            expect(transfer).toBeDefined();
        });

        it("filetransfer.spec.2 should expose proper functions", function () {

            var transfer = new FileTransfer();

            expect(transfer.upload).toBeDefined();
            expect(transfer.download).toBeDefined();

            expect(transfer.upload).toEqual(jasmine.any(Function));
            expect(transfer.download).toEqual(jasmine.any(Function));
        });

        describe("methods", function() {
            this.transfer       = null;
            this.root           = null;
            this.fileName       = null;
            this.localFilePath  = null;

            beforeEach(function() {

                this.transfer = new FileTransfer();

                // assign onprogress handler
                this.transfer.onprogress = isWP8 ? wp8OnProgressHandler : defaultOnProgressHandler;

                // spy on the onprogress handler, but still call through to it
                spyOn(this.transfer, "onprogress").and.callThrough();

                this.root          = this.persistentRoot;
                this.fileName      = "testFile.txt";
                this.localFilePath = this.root.toURL() + this.fileName;
            });

            // NOTE:
            //      if download tests are failing, check the
            //      URL white list for the following URLs:
            //         - 'httpssss://example.com'
            //         - 'apache.org', with subdomains="true"
            //         - 'cordova-filetransfer.jitsu.com'
            describe("download", function () {

                // helpers
                var verifyDownload = function (fileEntry, specContext) {
                    expect(fileEntry.name).toBe(specContext.fileName);
                };

                // delete the downloaded file
                afterEach(function (done) {
                    deleteFile(this.root, this.fileName, done);
                });

                it("ensures that test file does not exist", function (done) {
                    deleteFile(this.root, this.fileName, done);
                });

                it("filetransfer.spec.4 should download a file", function (done) {
<<<<<<< HEAD
=======
                    var fileURL = SERVER + "/robots.txt";
                    var specContext = this;

                    var fileWin = function (blob) {

                        if (specContext.transfer.onprogress.calls.any()) {
                            var lastProgressEvent = specContext.transfer.onprogress.calls.mostRecent().args[0];
                            expect(lastProgressEvent.loaded).not.toBeGreaterThan(blob.size);
                        } else {
                            console.log("no progress events were emitted");
                        }

                        done();
                    };

                    var fileSystemFail = function() {
                        unexpectedCallbacks.fileSystemFail();
                        done();
                    };

                    var downloadFail = function() {
                        unexpectedCallbacks.httpFail();
                        done();
                    };

                    var downloadWin = function (entry) {

                        verifyDownload(entry, specContext);

                        // verify the FileEntry representing this file
                        entry.file(fileWin, fileSystemFail);
                    };

                    specContext.transfer.download(fileURL, specContext.localFilePath, downloadWin, downloadFail);
                }, DOWNLOAD_TIMEOUT * 10); // to give Heroku server some time to wake up

                it("filetransfer.spec.4.1 should download a file using target name with space", function (done) {

>>>>>>> 720f3146
                    var fileURL = SERVER + "/robots.txt";
                    this.fileName = "test file.txt";
                    this.localFilePath = this.root.toURL() + this.fileName;

                    var specContext = this;

                    var fileWin = function (blob) {

                        if (specContext.transfer.onprogress.calls.any()) {
                            var lastProgressEvent = specContext.transfer.onprogress.calls.mostRecent().args[0];
                            expect(lastProgressEvent.loaded).not.toBeGreaterThan(blob.size);
                        } else {
                            console.log("no progress events were emitted");
                        }

                        done();
                    };

                    var fileSystemFail = function() {
                        unexpectedCallbacks.fileSystemFail();
                        done();
                    };

                    var downloadFail = function() {
                        unexpectedCallbacks.httpFail();
                        done();
                    };

                    var downloadWin = function (entry) {

                        verifyDownload(entry, specContext);

                        // verify the FileEntry representing this file
                        entry.file(fileWin, fileSystemFail);
                    };

                    specContext.transfer.download(fileURL, specContext.localFilePath, downloadWin, downloadFail);
                }, DOWNLOAD_TIMEOUT * 10); // to give Heroku server some time to wake up

                it("filetransfer.spec.5 should download a file using http basic auth", function (done) {
                    var fileURL = SERVER_WITH_CREDENTIALS + "/download_basic_auth";
                    var specContext = this;

                    var downloadWin = function (entry) {
                        verifyDownload(entry, specContext);
                        done();
                    };

                    var downloadFail = function() {
                        unexpectedCallbacks.httpFail();
                        done();
                    };

                    specContext.transfer.download(fileURL, specContext.localFilePath, downloadWin, downloadFail);
                }, DOWNLOAD_TIMEOUT);

                it("filetransfer.spec.6 should get 401 status on http basic auth failure", function (done) {
                    // NOTE:
                    //      using server without credentials
                    var fileURL = SERVER + "/download_basic_auth";

                    var downloadFail = function (error) {
                        expect(error.http_status).toBe(401);
                        expect(error.http_status).not.toBe(404, "Ensure " + fileURL + " is in the white list");
                        done();
                    };

                    var downloadWin = function() {
                        unexpectedCallbacks.httpWin();
                        done();
                    };

                    this.transfer.download(fileURL, this.localFilePath, downloadWin, downloadFail, null,
                        {
                            headers: {
                                "If-Modified-Since": "Thu, 19 Mar 2015 00:00:00 GMT"
                            }
                        });
                }, DOWNLOAD_TIMEOUT);

                it("filetransfer.spec.7 should download a file using file:// (when hosted from file://)", function (done) {
                    // for Windows platform it's ms-appdata:/// by default, not file://
                    if (isWindows) {
                        pending();
                        return;
                    }

                    var fileURL = window.location.protocol + "//" + window.location.pathname.replace(/ /g, "%20");
                    var specContext = this;

                    if (!/^file:/.exec(fileURL) && cordova.platformId !== "blackberry10") {
                        if (cordova.platformId === "windowsphone") {
                            expect(fileURL).toMatch(/^x-wmapp0:/);
                        }
                        done();
                        return;
                    }

                    var downloadWin = function (entry) {
                        verifyDownload(entry, specContext);
                        done();
                    };

                    var downloadFail = function() {
                        unexpectedCallbacks.httpFail();
                        done();
                    };

                    specContext.transfer.download(fileURL, specContext.localFilePath, downloadWin, downloadFail);
                }, DOWNLOAD_TIMEOUT);

                it("filetransfer.spec.8 should download a file using https://", function (done) {
                    var fileURL = "https://www.apache.org/licenses/";
                    var specContext = this;

                    var downloadFail = function() {
                        unexpectedCallbacks.httpFail();
                        done();
                    };

                    var fileOperationFail = function() {
                        unexpectedCallbacks.fileOperationFail();
                        done();
                    };

                    var fileSystemFail = function() {
                        unexpectedCallbacks.fileSystemFail();
                        done();
                    };

                    var fileWin = function (file) {

                        var reader = new FileReader();

                        reader.onerror = fileOperationFail;
                        reader.onload  = function () {
                            expect(reader.result).toMatch(/The Apache Software Foundation/);
                            done();
                        };

                        reader.readAsText(file);
                    };

                    var downloadWin = function (entry) {
                        verifyDownload(entry, specContext);
                        entry.file(fileWin, fileSystemFail);
                    };

                    specContext.transfer.download(fileURL, specContext.localFilePath, downloadWin, downloadFail);
                }, DOWNLOAD_TIMEOUT);

                it("filetransfer.spec.11 should call the error callback on abort()", function (done) {
                    var fileURL = "http://cordova.apache.org/downloads/BlueZedEx.mp3";
                    fileURL = fileURL + "?q=" + (new Date()).getTime();
                    var specContext = this;

                    var downloadWin = function () {
                        unexpectedCallbacks.httpWin();
                        done();
                    };

                    specContext.transfer.download(fileURL, specContext.localFilePath, downloadWin, done);
                    setTimeout(function() {
                        specContext.transfer.abort();
                    }, ABORT_DELAY);
                }, DOWNLOAD_TIMEOUT);

                it("filetransfer.spec.9 should not leave partial file due to abort", function (done) {
                    var fileURL = "http://cordova.apache.org/downloads/logos_2.zip";
                    var specContext = this;

                    var fileSystemWin = function() {
                        unexpectedCallbacks.fileSystemWin();
                        done();
                    };

                    var downloadWin = function() {
                        unexpectedCallbacks.httpWin();
                        done();
                    };

                    var downloadFail = function (error) {

                        var result = (error.code === FileTransferError.ABORT_ERR || error.code === FileTransferError.CONNECTION_ERR)? true: false;
                        if (!result) {
                            fail("Expected " + error.code + " to be " + FileTransferError.ABORT_ERR + " or " + FileTransferError.CONNECTION_ERR);
                        }
                        expect(specContext.transfer.onprogress).toHaveBeenCalled();

                        // check that there is no file
                        specContext.root.getFile(specContext.fileName, null, fileSystemWin, done);
                    };

                    // abort at the first onprogress event
                    specContext.transfer.onprogress = function (event) {
                        if (event.loaded > 0) {
                            specContext.transfer.abort();
                        }
                    };

                    spyOn(specContext.transfer, "onprogress").and.callThrough();

                    specContext.transfer.download(fileURL, specContext.localFilePath, downloadWin, downloadFail);
                }, DOWNLOAD_TIMEOUT);

                it("filetransfer.spec.10 should be stopped by abort()", function (done) {
                    var fileURL = "http://cordova.apache.org/downloads/BlueZedEx.mp3";
                    fileURL = fileURL + "?q=" + (new Date()).getTime();
                    var specContext = this;

                    expect(specContext.transfer.abort).not.toThrow(); // should be a no-op.

                    var downloadWin = function() {
                        unexpectedCallbacks.httpWin();
                        done();
                    };

                    var downloadFail = function (error) {

                        expect(error.code).toBe(FileTransferError.ABORT_ERR);

                        // delay calling done() to wait for the bogus abort()
                        setTimeout(done, GRACE_TIME_DELTA * 2);
                    };

                    specContext.transfer.download(fileURL, specContext.localFilePath, downloadWin, downloadFail);
                    setTimeout(function() {
                        specContext.transfer.abort();
                    }, ABORT_DELAY);

                    // call abort() again, after a time greater than the grace period
                    setTimeout(function () {
                        expect(specContext.transfer.abort).not.toThrow();
                    }, GRACE_TIME_DELTA);
                }, DOWNLOAD_TIMEOUT);

                it("filetransfer.spec.12 should get http status on failure", function (done) {
                    var fileURL = SERVER + "/404";

                    var downloadFail = function (error) {

                        expect(error.http_status).not.toBe(401, "Ensure " + fileURL + " is in the white list");
                        expect(error.http_status).toBe(404);

                        // wp8 does not make difference between 404 and unknown host
                        if (isWP8) {
                            expect(error.code).toBe(FileTransferError.CONNECTION_ERR);
                        } else {
                            expect(error.code).toBe(FileTransferError.FILE_NOT_FOUND_ERR);
                        }

                        done();
                    };

                    var downloadWin = function() {
                        unexpectedCallbacks.httpWin();
                        done();
                    };

                    this.transfer.download(fileURL, this.localFilePath, downloadWin, downloadFail);
                }, DOWNLOAD_TIMEOUT);

                it("filetransfer.spec.13 should get http body on failure", function (done) {
                    var fileURL = SERVER + "/404";

                    var downloadFail = function (error) {

                        expect(error.http_status).not.toBe(401, "Ensure " + fileURL + " is in the white list");
                        expect(error.http_status).toBe(404);

                        expect(error.body).toBeDefined();
                        expect(error.body).toMatch("You requested a 404");

                        done();
                    };

                    var downloadWin = function() {
                        unexpectedCallbacks.httpWin();
                        done();
                    };

                    this.transfer.download(fileURL, this.localFilePath, downloadWin, downloadFail);
                }, DOWNLOAD_TIMEOUT);

                it("filetransfer.spec.14 should handle malformed urls", function (done) {
                    var fileURL = getMalformedUrl();

                    var downloadFail = function (error) {

                        // Note: Android needs the bad protocol to be added to the access list
                        // <access origin=".*"/> won't match because ^https?:// is prepended to the regex
                        // The bad protocol must begin with http to avoid automatic prefix
                        expect(error.http_status).not.toBe(401, "Ensure " + fileURL + " is in the white list");
                        expect(error.code).toBe(FileTransferError.INVALID_URL_ERR);

                        done();
                    };

                    var downloadWin = function() {
                        unexpectedCallbacks.httpWin();
                        done();
                    };

                    this.transfer.download(fileURL, this.localFilePath, downloadWin, downloadFail);
                });

                it("filetransfer.spec.15 should handle unknown host", function (done) {
                    var fileURL = UNKNOWN_HOST;

                    var downloadFail = function (error) {
                        expect(error.code).toBe(FileTransferError.CONNECTION_ERR);
                        done();
                    };

                    var downloadWin = function() {
                        unexpectedCallbacks.httpWin();
                        done();
                    };

                    // turn off the onprogress handler
                    this.transfer.onprogress = function () {};

                    this.transfer.download(fileURL, this.localFilePath, downloadWin, downloadFail);
                }, isWindows ? WINDOWS_UNKNOWN_HOST_TIMEOUT : DOWNLOAD_TIMEOUT);

                it("filetransfer.spec.16 should handle bad file path", function (done) {
                    var fileURL = SERVER;

                    var downloadWin = function() {
                        unexpectedCallbacks.httpWin();
                        done();
                    };

                    this.transfer.download(fileURL, "c:\\54321", downloadWin, done);
                });

                it("filetransfer.spec.17 progress should work with gzip encoding", function (done) {

                    // lengthComputable false on bb10 when downloading gzip
                    if (cordova.platformId === "blackberry10") {
                        pending();
                        return;
                    }

                    var fileURL = "http://www.apache.org/";
                    var specContext = this;

                    var downloadWin = function (entry) {
                        verifyDownload(entry, specContext);
                        done();
                    };

                    var downloadFail = function () {
                        unexpectedCallbacks.httpFail();
                        done();
                    };

                    specContext.transfer.download(fileURL, specContext.localFilePath, downloadWin,downloadFail);
                }, DOWNLOAD_TIMEOUT);

                it("filetransfer.spec.30 downloaded file entries should have a toNativeURL method", function (done) {
                    if (cordova.platformId === "browser") {
                        pending();
                        return;
                    }

                    var fileURL = SERVER + "/robots.txt";

                    var downloadWin = function (entry) {

                        expect(entry.toNativeURL).toBeDefined();
                        expect(entry.toNativeURL).toEqual(jasmine.any(Function));

                        var nativeURL = entry.toNativeURL();

                        expect(nativeURL).toBeTruthy();
                        expect(nativeURL).toEqual(jasmine.any(String));

                        if (isWindows) {
                            expect(nativeURL.substring(0, 14)).toBe("ms-appdata:///");
                        } else if (isWP8) {
                            expect(nativeURL.substring(0, 1)).toBe("/");
                        } else {
                            expect(nativeURL.substring(0, 7)).toBe("file://");
                        }

                        done();
                    };

                    var downloadFail = function() {
                        unexpectedCallbacks.httpFail();
                        done();
                    };

                    this.transfer.download(fileURL, this.localFilePath, downloadWin, downloadFail);
                }, DOWNLOAD_TIMEOUT);

                it("filetransfer.spec.28 (compatibility) should be able to download a file using local paths", function (done) {
                    var fileURL = SERVER + "/robots.txt";
                    var specContext = this;

                    var unsupported = function (response) {
                        expectedCallbacks.unsupportedOperation(response);
                        done();
                    };

                    var downloadWin = function (entry) {
                        verifyDownload(entry, specContext);
                        done();
                    };

                    var internalFilePath;
                    if (specContext.root.toInternalURL) {
                        internalFilePath = specContext.root.toInternalURL() + specContext.fileName;
                    } else {
                        internalFilePath = specContext.localFilePath;
                    }

                    var downloadFail = function() {
                        unexpectedCallbacks.httpFail();
                        done();
                    };

                    // This is an undocumented interface to File which exists only for testing
                    // backwards compatibilty. By obtaining the raw filesystem path of the download
                    // location, we can pass that to transfer.download() to make sure that previously-stored
                    // paths are still valid.
                    cordova.exec(function (localPath) {
                        specContext.transfer.download(fileURL, localPath, downloadWin, downloadFail);
                    }, unsupported, "File", "_getLocalFilesystemPath", [internalFilePath]);
                });

                it("filetransfer.spec.33 should properly handle 304", function (done) {
                    if (isWP8) {
                        pending();
                        return;
                    }

                    var downloadFail = function (error) {
                        expect(error.http_status).toBe(304);
                        expect(error.code).toBe(FileTransferError.NOT_MODIFIED_ERR);
                        done();
                    };

                    var downloadWin = function() {
                        unexpectedCallbacks.httpWin();
                        done();
                    };

                    this.transfer.download(SERVER + '/304', this.localFilePath, downloadWin, downloadFail);
                }, DOWNLOAD_TIMEOUT);

                it("filetransfer.spec.35 304 should not result in the deletion of a cached file", function (done) {
                    if (isWP8) {
                        pending();
                        return;
                    }

                    var specContext = this;

                    var fileOperationFail = function() {
                        unexpectedCallbacks.fileOperationFail();
                        done();
                    };

                    var fileSystemFail = function() {
                        unexpectedCallbacks.fileSystemFail();
                        done();
                    };

                    var httpWin =  function() {
                        unexpectedCallbacks.httpWin();
                        done();
                    };

                    var downloadFail = function (error) {
                        expect(error.http_status).toBe(304);
                        expect(error.code).toBe(FileTransferError.NOT_MODIFIED_ERR);

                        specContext.persistentRoot.getFile(specContext.fileName, { create: false },
                            function (entry) {
                                var fileWin = function (file) {
                                    var reader = new FileReader();

                                    reader.onerror = fileOperationFail;
                                    reader.onloadend  = function () {

                                        expect(reader.result).toBeTruthy();
                                        if (reader.result !== null) {
                                            expect(reader.result.length).toBeGreaterThan(0);
                                        }

                                        done();
                                    };

                                    reader.readAsBinaryString(file);
                                };

                                entry.file(fileWin, fileSystemFail);
                            },
                            function (err) {
                                expect("Could not open test file '" + specContext.fileName + "': " + JSON.stringify(err)).not.toBeDefined();
                                done();
                            }
                        );
                    };

                    writeFile(specContext.root, specContext.fileName, 'Temp data', function () {
                        specContext.transfer.download(SERVER + '/304', specContext.localFilePath, httpWin, downloadFail);
                    }, fileOperationFail);
                }, DOWNLOAD_TIMEOUT);

                it("filetransfer.spec.36 should handle non-UTF8 encoded download response", function (done) {
                    // Only iOS is supported: https://issues.apache.org/jira/browse/CB-9840
                    if (!isIos) {
                        pending();
                    }

                    var fileURL = SERVER + '/download_non_utf';
                    var specContext = this;

                    var fileOperationFail = function() {
                        unexpectedCallbacks.fileOperationFail();
                        done();
                    };

                    var fileSystemFail = function() {
                        unexpectedCallbacks.fileSystemFail();
                        done();
                    };

                    var httpFail = function() {
                        unexpectedCallbacks.httpFail();
                        done();
                    };

                    var fileWin = function (blob) {

                        if (specContext.transfer.onprogress.calls.any()) {
                            var lastProgressEvent = specContext.transfer.onprogress.calls.mostRecent().args[0];
                            expect(lastProgressEvent.loaded).not.toBeGreaterThan(blob.size);
                        } else {
                            console.log("no progress events were emitted");
                        }

                        expect(blob.size).toBeGreaterThan(0);

                        var reader = new FileReader();

                        reader.onerror = fileOperationFail;
                        reader.onloadend  = function () {
                            expect(reader.result.indexOf(LATIN1_SYMBOLS)).not.toBe(-1);
                            done();
                        };

                        reader.readAsBinaryString(blob);
                    };

                    var downloadWin = function (entry) {

                        verifyDownload(entry, specContext);

                        // verify the FileEntry representing this file
                        entry.file(fileWin, fileSystemFail);
                    };

                    specContext.transfer.download(fileURL, specContext.localFilePath, downloadWin, httpFail);
                }, UPLOAD_TIMEOUT);
            });

            describe("upload", function() {
                this.uploadParams   = null;
                this.uploadOptions  = null;
                this.fileName       = null;
                this.fileContents   = null;
                this.localFilePath  = null;

                // helpers
                var verifyUpload = function (uploadResult, specContext) {

                    expect(uploadResult.bytesSent).toBeGreaterThan(0);
                    expect(uploadResult.responseCode).toBe(200);

                    var obj = null;
                    try {
                        obj = JSON.parse(uploadResult.response);
                        expect(obj.fields).toBeDefined();
                        expect(obj.fields.value1).toBe("test");
                        expect(obj.fields.value2).toBe("param");
                    } catch (e) {
                        expect(obj).not.toBeNull("returned data from server should be valid json");
                    }

                    expect(specContext.transfer.onprogress).toHaveBeenCalled();
                };

                beforeEach(function(done) {
                    var specContext = this;

                    specContext.fileName               = "fileToUpload.txt";
                    specContext.fileContents           = "upload test file";

                    specContext.uploadParams           = {};
                    specContext.uploadParams.value1    = "test";
                    specContext.uploadParams.value2    = "param";

                    specContext.uploadOptions          = new FileUploadOptions();
                    specContext.uploadOptions.fileKey  = "file";
                    specContext.uploadOptions.fileName = specContext.fileName;
                    specContext.uploadOptions.mimeType = "text/plain";
                    specContext.uploadOptions.params   = specContext.uploadParams;

                    var fileWin = function (entry) {
                        specContext.localFilePath = entry.toURL();
                        done();
                    };

                    // create a file to upload
                    writeFile(specContext.root, specContext.fileName, specContext.fileContents, fileWin, done);
                });

                // delete the uploaded file
                afterEach(function (done) {
                    deleteFile(this.root, this.fileName, done);
                });

                it("filetransfer.spec.18 should be able to upload a file", function (done) {
                    var fileURL = SERVER + "/upload";
                    var specContext = this;

                    var uploadWin = function (uploadResult) {

                        verifyUpload(uploadResult, specContext);

                        if (cordova.platformId === "ios") {
                            expect(uploadResult.headers).toBeDefined("Expected headers to be defined.");
                            expect(uploadResult.headers["Content-Type"]).toBeDefined("Expected content-type header to be defined.");
                        }

                        done();
                    };

                    var uploadFail = function() {
                        unexpectedCallbacks.httpFail();
                        done();
                    };

                    // NOTE: removing uploadOptions cause Android to timeout
                    specContext.transfer.upload(specContext.localFilePath, fileURL, uploadWin, uploadFail, specContext.uploadOptions);
                }, UPLOAD_TIMEOUT);

                it("filetransfer.spec.19 should be able to upload a file with http basic auth", function (done) {
                    var fileURL = SERVER_WITH_CREDENTIALS + "/upload_basic_auth";
                    var specContext = this;

                    var uploadWin = function (uploadResult) {
                        verifyUpload(uploadResult, specContext);
                        done();
                    };

                    var uploadFail = function() {
                        unexpectedCallbacks.httpFail();
                        done();
                    };

                    // NOTE: removing uploadOptions cause Android to timeout
                    specContext.transfer.upload(specContext.localFilePath, fileURL, uploadWin, uploadFail, specContext.uploadOptions);
                }, UPLOAD_TIMEOUT);

                it("filetransfer.spec.21 should be stopped by abort()", function (done) {
                    var fileURL = SERVER + "/upload";
                    var specContext = this;

                    var uploadFail = function (e) {
                        expect(e.code).toBe(FileTransferError.ABORT_ERR);

                        // delay calling done() to wait for the bogus abort()
                        setTimeout(done, GRACE_TIME_DELTA * 2);
                    };

                    var uploadWin = function() {
                        unexpectedCallbacks.httpWin();
                        done();
                    };

                    var fileWin = function () {

                        expect(specContext.transfer.abort).not.toThrow();

                        // NOTE: removing uploadOptions cause Android to timeout
                        specContext.transfer.upload(specContext.localFilePath, fileURL, uploadWin, uploadFail, specContext.uploadOptions);
                        setTimeout(function() {
                            specContext.transfer.abort();
                        }, ABORT_DELAY);

                        setTimeout(function () {
                            expect(specContext.transfer.abort).not.toThrow();
                        }, GRACE_TIME_DELTA);
                    };

                    // windows store and ios are too fast, win is called before we have a chance to abort
                    // so let's get them busy - while not providing an extra load to the slow Android emulators
                    var arrayLength = ((isWindows && !isWindowsPhone81) || isIos) ? 3000000 : isIot ? 150000 : 200000;
                    writeFile(specContext.root, specContext.fileName, new Array(arrayLength).join("aborttest!"), fileWin, done);
                }, UPLOAD_TIMEOUT);

                it("filetransfer.spec.22 should get http status and body on failure", function (done) {
                    var fileURL = SERVER + "/403";
                    var retryCount = 0;
                    var self = this;

                    var uploadWin = function() {
                        unexpectedCallbacks.httpWin();
                        done();
                    };

                    var uploadFail = function (error) {
                        if (error.http_status === 503 && ++retryCount <= RETRY_COUNT) {
                            // Heroku often gives this error, retry in 1 second
                            console.log('retrying... ' + retryCount);
                            setTimeout(function () {
                                self.transfer.upload(self.localFilePath, fileURL, uploadWin, uploadFail, self.uploadOptions);
                            }, RETRY_INTERVAL);
                        } else {
                            expect(error.http_status).toBe(403);
                            expect(error.http_status).not.toBe(401, "Ensure " + fileURL + " is in the white list");
                            done();
                        }
                    };

                    self.transfer.upload(this.localFilePath, fileURL, uploadWin, uploadFail, this.uploadOptions);
                }, UPLOAD_TIMEOUT * 11);

                it("filetransfer.spec.24 should handle malformed urls", function (done) {
                    var fileURL = getMalformedUrl();

                    var uploadFail = function (error) {
                        expect(error.code).toBe(FileTransferError.INVALID_URL_ERR);
                        expect(error.http_status).not.toBe(401, "Ensure " + fileURL + " is in the white list");
                        done();
                    };

                    var uploadWin = function() {
                        unexpectedCallbacks.httpWin();
                        done();
                    };

                    this.transfer.upload(this.localFilePath, fileURL, uploadWin, uploadFail, {});
                });

                it("filetransfer.spec.25 should handle unknown host", function (done) {
                    var fileURL = UNKNOWN_HOST;

                    var uploadFail = function (error) {
                        expect(error.code).toBe(FileTransferError.CONNECTION_ERR);
                        expect(error.http_status).not.toBe(401, "Ensure " + fileURL + " is in the white list");
                        done();
                    };

                    var uploadWin = function() {
                        unexpectedCallbacks.httpWin();
                        done();
                    };

                    this.transfer.upload(this.localFilePath, fileURL, uploadWin, uploadFail, {});
                }, UPLOAD_TIMEOUT);

                it("filetransfer.spec.25 should handle missing file", function (done) {
                    var fileURL = SERVER + "/upload";

                    var uploadFail = function (error) {
                        expect(error.code).toBe(FileTransferError.FILE_NOT_FOUND_ERR);
                        expect(error.http_status).not.toBe(401, "Ensure " + fileURL + " is in the white list");
                        done();
                    };

                    var uploadWin = function() {
                        unexpectedCallbacks.httpWin();
                        done();
                    };

                    this.transfer.upload("does_not_exist.txt", fileURL, uploadWin, uploadFail);
                }, UPLOAD_TIMEOUT);

                it("filetransfer.spec.26 should handle bad file path", function (done) {
                    var fileURL = SERVER + "/upload";

                    var uploadFail = function (error) {
                        expect(error.http_status).not.toBe(401, "Ensure " + fileURL + " is in the white list");
                        done();
                    };

                    var uploadWin = function() {
                        unexpectedCallbacks.httpWin();
                        done();
                    };

                    this.transfer.upload("c:\\54321", fileURL, uploadWin, uploadFail);
                });

                it("filetransfer.spec.27 should be able to set custom headers", function (done) {
                    var fileURL = SERVER + '/upload_echo_headers';
                    var retryCount = 0;
                    var self = this;

                    var uploadWin = function (uploadResult) {

                        expect(uploadResult.bytesSent).toBeGreaterThan(0);
                        expect(uploadResult.responseCode).toBe(200);
                        expect(uploadResult.response).toBeDefined();

                        var responseHtml = decodeURIComponent(uploadResult.response);

                        expect(responseHtml).toMatch(/CustomHeader1[\s\S]*CustomValue1/i);
                        expect(responseHtml).toMatch(/CustomHeader2[\s\S]*CustomValue2[\s\S]*CustomValue3/i, "Should allow array values");

                        done();
                    };

                    var uploadFail = function() {
                        if (++retryCount >= RETRY_COUNT) {
                            unexpectedCallbacks.httpFail();
                            done();
                        } else {
                            console.log('retrying... ' + retryCount);
                            setTimeout(function () {
                                // NOTE: removing uploadOptions will cause Android to timeout
                                self.transfer.upload(self.localFilePath, fileURL, uploadWin, uploadFail, self.uploadOptions);
                            }, RETRY_INTERVAL);
                        }
                    };

                    this.uploadOptions.headers = {
                        "CustomHeader1": "CustomValue1",
                        "CustomHeader2": ["CustomValue2", "CustomValue3"],
                    };

                    // http://whatheaders.com does not support Transfer-Encoding: chunked
                    this.uploadOptions.chunkedMode = false;

                    // NOTE: removing uploadOptions cause Android to timeout
                    this.transfer.upload(this.localFilePath, fileURL, uploadWin, uploadFail, this.uploadOptions);
                }, UPLOAD_TIMEOUT * 11);

                it("filetransfer.spec.29 (compatibility) should be able to upload a file using local paths", function (done) {
                    var fileURL = SERVER + "/upload";
                    var specContext = this;

                    var unsupported = function (response) {
                        expectedCallbacks.unsupportedOperation(response);
                        done();
                    };

                    var uploadWin = function (uploadResult) {
                        verifyUpload(uploadResult, specContext);
                        done();
                    };

                    var uploadFail = function() {
                        unexpectedCallbacks.httpFail();
                        done();
                    };

                    var internalFilePath;
                    if (specContext.root.toInternalURL) {
                        internalFilePath = specContext.root.toInternalURL() + specContext.fileName;
                    } else {
                        internalFilePath = specContext.localFilePath;
                    }

                    // This is an undocumented interface to File which exists only for testing
                    // backwards compatibilty. By obtaining the raw filesystem path of the download
                    // location, we can pass that to transfer.download() to make sure that previously-stored
                    // paths are still valid.
                    cordova.exec(function (localPath) {
                        specContext.transfer.upload(localPath, fileURL, uploadWin, uploadFail, specContext.uploadOptions);
                    }, unsupported, "File", "_getLocalFilesystemPath", [internalFilePath]);
                }, UPLOAD_TIMEOUT);

                it("filetransfer.spec.31 should be able to upload a file using PUT method", function (done) {
                    var fileURL = SERVER + "/upload";
                    var specContext = this;

                    var uploadWin = function (uploadResult) {

                        verifyUpload(uploadResult, specContext);

                        if (cordova.platformId === "ios") {
                            expect(uploadResult.headers).toBeDefined("Expected headers to be defined.");
                            expect(uploadResult.headers["Content-Type"]).toBeDefined("Expected content-type header to be defined.");
                        }

                        done();
                    };

                    var uploadFail = function() {
                        unexpectedCallbacks.httpFail();
                        done();
                    };

                    specContext.uploadOptions.httpMethod = "PUT";

                    // NOTE: removing uploadOptions cause Android to timeout
                    specContext.transfer.upload(specContext.localFilePath, fileURL, uploadWin, uploadFail, specContext.uploadOptions);
                }, UPLOAD_TIMEOUT);

                it("filetransfer.spec.32 should be able to upload a file (non-multipart)", function (done) {
                    var fileURL = SERVER + "/upload";
                    var specContext = this;

                    var uploadWin = function (uploadResult) {

                        expect(uploadResult.bytesSent).toBeGreaterThan(0);
                        expect(uploadResult.responseCode).toBe(200);
                        expect(uploadResult.response).toBeDefined();
                        if (uploadResult.response) {
                            expect(uploadResult.response).toEqual(specContext.fileContents + "\n");
                        }
                        expect(specContext.transfer.onprogress).toHaveBeenCalled();

                        if (cordova.platformId === "ios") {
                            expect(uploadResult.headers).toBeDefined("Expected headers to be defined.");
                            expect(uploadResult.headers["Content-Type"]).toBeDefined("Expected content-type header to be defined.");
                        }

                        done();
                    };

                    var uploadFail = function() {
                        unexpectedCallbacks.httpFail();
                        done();
                    };

                    // Content-Type header disables multipart
                    specContext.uploadOptions.headers = {
                        "Content-Type": "text/plain"
                    };

                    // NOTE: removing uploadOptions cause Android to timeout
                    specContext.transfer.upload(specContext.localFilePath, fileURL, uploadWin, uploadFail, specContext.uploadOptions);
                }, UPLOAD_TIMEOUT);

                it("filetransfer.spec.34 should not delete a file on upload error", function (done) {

                    var fileURL = SERVER + "/upload";
                    var specContext = this;

                    var uploadFail = function (e) {
                        expect(e.code).toBe(FileTransferError.ABORT_ERR);

                        // check that the file is there
                        specContext.root.getFile(specContext.fileName, null, function(entry) {
                            expect(entry).toBeDefined();
                            // delay calling done() to wait for the bogus abort()
                            setTimeout(done, GRACE_TIME_DELTA * 2);
                        }, function(err) {
                            expect(err).not.toBeDefined(err && err.code);
                            done();
                        });
                    };

                    var uploadWin = function() {
                        unexpectedCallbacks.httpWin();
                        done();
                    };

                    var fileWin = function () {

                        expect(specContext.transfer.abort).not.toThrow();

                        // abort at the first onprogress event
                        specContext.transfer.onprogress = function (event) {
                            if (event.loaded > 0) {
                                specContext.transfer.abort();
                            }
                        };

                        // NOTE: removing uploadOptions cause Android to timeout
                        specContext.transfer.upload(specContext.localFilePath, fileURL, uploadWin, uploadFail, specContext.uploadOptions);
                    };

                    writeFile(specContext.root, specContext.fileName, new Array(100000).join("aborttest!"), fileWin, done);
                }, UPLOAD_TIMEOUT);

                it("filetransfer.spec.37 should handle non-UTF8 encoded upload response", function (done) {
                    // Only iOS is supported: https://issues.apache.org/jira/browse/CB-9840
                    if (!isIos) {
                        pending();
                    }

                    var fileURL = SERVER + '/upload_non_utf';
                    var specContext = this;

                    var uploadWin = function (uploadResult) {

                        verifyUpload(uploadResult, specContext);

                        var obj = null;
                        try {
                            obj = JSON.parse(uploadResult.response);
                            expect(obj.latin1Symbols).toBe(LATIN1_SYMBOLS);
                        } catch (e) {
                            expect(obj).not.toBeNull("returned data from server should be valid json");
                        }

                        if (cordova.platformId === 'ios') {
                            expect(uploadResult.headers).toBeDefined('Expected headers to be defined.');
                            expect(uploadResult.headers['Content-Type']).toBeDefined('Expected content-type header to be defined.');
                        }

                        done();
                    };

                    var uploadFail = function() {
                        unexpectedCallbacks.httpFail();
                        done();
                    };

                    // NOTE: removing uploadOptions cause Android to timeout
                    specContext.transfer.upload(specContext.localFilePath, fileURL, uploadWin, uploadFail, specContext.uploadOptions);
                }, UPLOAD_TIMEOUT);

                it("filetransfer.spec.38 should be able to upload a file using data: source uri", function (done) {
                    var fileURL = SERVER + "/upload";
                    var specContext = this;

                    var uploadWin = function (uploadResult) {

                        verifyUpload(uploadResult,specContext);

                        var obj = null;
                        try {
                            obj = JSON.parse(uploadResult.response);
                            expect(obj.files.file.size).toBe(DATA_URI_CONTENT_LENGTH);
                        } catch (e) {
                            expect(obj).not.toBeNull("returned data from server should be valid json");
                        }

                        if (cordova.platformId === "ios") {
                            expect(uploadResult.headers).toBeDefined("Expected headers to be defined.");
                            expect(uploadResult.headers["Content-Type"]).toBeDefined("Expected content-type header to be defined.");
                        }

                        done();
                    };

                    var dataUri = DATA_URI_PREFIX + DATA_URI_CONTENT;
                    // NOTE: removing uploadOptions cause Android to timeout
                    specContext.transfer.upload(dataUri, fileURL, uploadWin, function (err) {
                        console.error('err: ' + JSON.stringify(err));
                        expect(err).not.toBeDefined();
                        done();
                    }, specContext.uploadOptions);
                }, UPLOAD_TIMEOUT);

                it("filetransfer.spec.39 should be able to upload a file using data: source uri (non-multipart)", function (done) {
                    var fileURL = SERVER + "/upload";

                    var uploadWin = function (uploadResult) {

                        expect(uploadResult.responseCode).toBe(200);
                        expect(uploadResult.bytesSent).toBeGreaterThan(0);

                        if (cordova.platformId === "ios") {
                            expect(uploadResult.headers).toBeDefined("Expected headers to be defined.");
                            expect(uploadResult.headers["Content-Type"]).toBeDefined("Expected content-type header to be defined.");
                        }

                        done();
                    };

                    var uploadFail = function() {
                        unexpectedCallbacks.httpFail();
                        done();
                    };

                    // Content-Type header disables multipart
                    this.uploadOptions.headers = {
                        "Content-Type": "image/png"
                    };

                    var dataUri = DATA_URI_PREFIX + DATA_URI_CONTENT;
                    // NOTE: removing uploadOptions cause Android to timeout
                    this.transfer.upload(dataUri, fileURL, uploadWin, uploadFail, this.uploadOptions);
                }, UPLOAD_TIMEOUT);

                it("filetransfer.spec.40 should not fail to upload a file using data: source uri when the data is empty", function (done) {
                    var fileURL = SERVER + "/upload";

                    var dataUri = DATA_URI_PREFIX;

                    var uploadFail = function() {
                        unexpectedCallbacks.httpFail();
                        done();
                    };

                    // NOTE: removing uploadOptions cause Android to timeout
                    this.transfer.upload(dataUri, fileURL, done, uploadFail, this.uploadOptions);
                }, UPLOAD_TIMEOUT);

                it("filetransfer.spec.41 should not fail to upload a file using data: source uri when the data is empty (non-multipart)", function (done) {
                    if (isIos) {
                        // iOS does not support uploads of an empty file with __chunkedMode=true__ and `multipartMode=false`:
                        // request body will be empty in this case instead of 0\n\n.
                        pending();
                    }
                    var fileURL = SERVER + "/upload";

                    // Content-Type header disables multipart
                    this.uploadOptions.headers = {
                        "Content-Type": "image/png"
                    };

                    // turn off the onprogress handler
                    this.transfer.onprogress = function () { };

                    var dataUri = DATA_URI_PREFIX;

                    var uploadFail = function() {
                        unexpectedCallbacks.httpFail();
                        done();
                    };

                    // NOTE: removing uploadOptions cause Android to timeout
                    this.transfer.upload(dataUri, fileURL, done, uploadFail, this.uploadOptions);
                }, UPLOAD_TIMEOUT);

                describe("chunkedMode handling", function() {
                    var testChunkedModeWin = function (uploadResult, specContext) {
                        var multipartModeEnabled = !(specContext.uploadOptions.headers && specContext.uploadOptions.headers["Content-Type"]);
                        var obj = null;
                        try {
                            obj = JSON.parse(uploadResult.response);

                            if (specContext.uploadOptions.chunkedMode) {
                                if (!isIos) {
                                    expect(obj["content-length"]).not.toBeDefined("Expected Content-Length not to be defined");
                                }
                                expect(obj["transfer-encoding"].toLowerCase()).toEqual("chunked");
                            } else {
                                expect(obj["content-length"]).toBeDefined("Expected Content-Length to be defined");
                                expect(obj["transfer-encoding"].toLowerCase()).not.toEqual("chunked");
                            }

                            if (multipartModeEnabled) {
                                expect(obj["content-type"].indexOf("multipart/form-data")).not.toBe(-1);
                            } else {
                                expect(obj["content-type"].indexOf("multipart/form-data")).toBe(-1);
                            }
                        } catch (e) {
                            expect(obj).not.toBeNull("returned data from server should be valid json");
                        }
                    };

                    var testChunkedModeBase = function(chunkedMode, multipart, done) {
                        var retryCount = 0;
                        var fileURL = SERVER + "/upload_echo_headers";
                        var specContext = this;

                        specContext.uploadOptions.chunkedMode = chunkedMode;
                        if (!multipart) {
                            // Content-Type header disables multipart
                            specContext.uploadOptions.headers = {
                                "Content-Type": "text/plain"
                            };
                        }

                        var uploadFail = function() {
                            if (++retryCount >= RETRY_COUNT) {
                                unexpectedCallbacks.httpFail();
                                done();
                            } else {
                                console.log('retrying... ' + retryCount);
                                setTimeout(function () {
                                    // NOTE: removing uploadOptions will cause Android to timeout
                                    specContext.transfer.upload(specContext.localFilePath, fileURL, function (uploadResult) {
                                        testChunkedModeWin(uploadResult, specContext);
                                        done();
                                    }, uploadFail, specContext.uploadOptions);
                                }, RETRY_INTERVAL);
                            }
                        };

                        // turn off the onprogress handler
                        this.transfer.onprogress = function () {};

                        // NOTE: removing uploadOptions cause Android to timeout
                        specContext.transfer.upload(specContext.localFilePath, fileURL, function (uploadResult) {
                            testChunkedModeWin(uploadResult, specContext);
                            done();
                        }, uploadFail, specContext.uploadOptions);
                    };

                    it("filetransfer.spec.42 chunkedMode=false, multipart=false", function (done) {

                        testChunkedModeBase.call(this, false, false, done);
                    }, UPLOAD_TIMEOUT * 11);

                    it("filetransfer.spec.43 chunkedMode=true, multipart=false", function (done) {

                        if (isWindows) {
                            pending();
                        }
                        testChunkedModeBase.call(this, true, false, done);
                    }, UPLOAD_TIMEOUT * 11);

                    it("filetransfer.spec.44 chunkedMode=false, multipart=true", function (done) {

                        testChunkedModeBase.call(this, false, true, done);
                    }, UPLOAD_TIMEOUT * 11);

                    it("filetransfer.spec.45 chunkedMode=true, multipart=true", function (done) {

                        if (isWindows) {
                            pending();
                        }
                        testChunkedModeBase.call(this, true, true, done);
                    }, UPLOAD_TIMEOUT * 11);
                });
            });
        });
    });
};

/******************************************************************************/
/******************************************************************************/
/******************************************************************************/

exports.defineManualTests = function (contentEl, createActionButton) {

    "use strict";

    var imageURL = "http://apache.org/images/feather-small.gif";
    var videoURL = "http://techslides.com/demos/sample-videos/small.mp4";

    function clearResults() {
        var results = document.getElementById("info");
        results.innerHTML = "";
    }

    function downloadImg(source, urlFn, element, directory) {
        var filename = source.substring(source.lastIndexOf("/") + 1);
        filename = (directory || "") + filename;

        function download(fileSystem) {
            var ft = new FileTransfer();
            console.log("Starting download");

            var progress = document.getElementById("loadingStatus");
            progress.value = 0;

            ft.onprogress = function(progressEvent) {
                if (progressEvent.lengthComputable) {
                    var currPercents = parseInt(100 * (progressEvent.loaded / progressEvent.total), 10);
                    if (currPercents > progress.value) {
                        progress.value = currPercents;
                    }
                } else {
                    progress.value = null;
                }
            };

            ft.download(source, fileSystem.root.toURL() + filename, function (entry) {
                console.log("Download complete");
                element.src = urlFn(entry);
                console.log("Src URL is " + element.src);
                console.log("Inserting element");
                document.getElementById("info").appendChild(element);
            }, function (e) { console.log("ERROR: ft.download " + e.code); });
        }
        console.log("Requesting filesystem");
        clearResults();
        window.requestFileSystem(LocalFileSystem.TEMPORARY, 0, function (fileSystem) {
            console.log("Checking for existing file");
            if (typeof directory !== "undefined") {
                console.log("Checking for existing directory.");
                fileSystem.root.getDirectory(directory, {}, function (dirEntry) {
                    dirEntry.removeRecursively(function () {
                        download(fileSystem);
                    }, function () { console.log("ERROR: dirEntry.removeRecursively"); });
                }, function () {
                    download(fileSystem);
                });
            } else {
                fileSystem.root.getFile(filename, { create: false }, function (entry) {
                    console.log("Removing existing file");
                    entry.remove(function () {
                        download(fileSystem);
                    }, function () { console.log("ERROR: entry.remove"); });
                }, function () {
                    download(fileSystem);
                });
            }
        }, function () { console.log("ERROR: requestFileSystem"); });
    }

    /******************************************************************************/

    var progress_tag = "<progress id=\"loadingStatus\" value=\"0\" max=\"100\" style=\"width: 100%;\"></progress>";
    var file_transfer_tests = "<h2>Image File Transfer Tests</h2>" +
        "<h3>The following tests should display an image of the Apache feather in the status box</h3>" +
        "<div id=\"cdv_image\"></div>" +
        "<div id=\"native_image\"></div>" +
        "<div id=\"non-existent_dir\"></div>" +
        "<h2>Video File Transfer Tests</h2>" +
        "<h3>The following tests should display a video in the status box. The video should play when play is pressed</h3>" +
        "<div id=\"cdv_video\"></div>" +
        "<div id=\"native_video\"></div>";

    contentEl.innerHTML = "<div id=\"info\"></div>" + "<br>" + progress_tag +
        file_transfer_tests;

    createActionButton("Download and display img (cdvfile)", function () {
        downloadImg(imageURL, function (entry) { return entry.toInternalURL(); }, new Image());
    }, "cdv_image");

    createActionButton("Download and display img (native)", function () {
        downloadImg(imageURL, function (entry) { return entry.toURL(); }, new Image());
    }, "native_image");

    createActionButton("Download to a non-existent dir (should work)", function () {
        downloadImg(imageURL, function (entry) { return entry.toURL(); }, new Image(), "/nonExistentDirTest/");
    }, "non-existent_dir");

    createActionButton("Download and play video (cdvfile)", function () {
        var videoElement = document.createElement("video");
        videoElement.controls = "controls";
        downloadImg(videoURL, function (entry) { return entry.toInternalURL(); }, videoElement);
    }, "cdv_video");

    createActionButton("Download and play video (native)", function () {
        var videoElement = document.createElement("video");
        videoElement.controls = "controls";
        downloadImg(videoURL, function (entry) { return entry.toURL(); }, videoElement);
    }, "native_video");
};<|MERGE_RESOLUTION|>--- conflicted
+++ resolved
@@ -362,8 +362,6 @@
                 });
 
                 it("filetransfer.spec.4 should download a file", function (done) {
-<<<<<<< HEAD
-=======
                     var fileURL = SERVER + "/robots.txt";
                     var specContext = this;
 
@@ -402,7 +400,6 @@
 
                 it("filetransfer.spec.4.1 should download a file using target name with space", function (done) {
 
->>>>>>> 720f3146
                     var fileURL = SERVER + "/robots.txt";
                     this.fileName = "test file.txt";
                     this.localFilePath = this.root.toURL() + this.fileName;
