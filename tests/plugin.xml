<?xml version="1.0" encoding="UTF-8"?>
<!--
  Licensed to the Apache Software Foundation (ASF) under one
  or more contributor license agreements.  See the NOTICE file
  distributed with this work for additional information
  regarding copyright ownership.  The ASF licenses this file
  to you under the Apache License, Version 2.0 (the
  "License"); you may not use this file except in compliance
  with the License.  You may obtain a copy of the License at

    http://www.apache.org/licenses/LICENSE-2.0

  Unless required by applicable law or agreed to in writing,
  software distributed under the License is distributed on an
  "AS IS" BASIS, WITHOUT WARRANTIES OR CONDITIONS OF ANY
  KIND, either express or implied.  See the License for the
  specific language governing permissions and limitations
  under the License.
-->

<plugin xmlns="http://apache.org/cordova/ns/plugins/1.0"
    xmlns:android="http://schemas.android.com/apk/res/android"
    id="cordova-plugin-file-transfer-tests"
<<<<<<< HEAD
    version="1.6.2">
=======
    version="1.6.3">
>>>>>>> 720f3146
    <name>Cordova File Transfer Plugin Tests</name>
    <license>Apache 2.0</license>

    <js-module src="tests.js" name="tests">
    </js-module>

    <hook type="after_prepare" src="hooks/after_prepare.js" />

    <preference name="FILETRANSFER_SERVER_ADDRESS" default="http://rwswbpiopr.localtunnel.me"/>
</plugin><|MERGE_RESOLUTION|>--- conflicted
+++ resolved
@@ -21,11 +21,7 @@
 <plugin xmlns="http://apache.org/cordova/ns/plugins/1.0"
     xmlns:android="http://schemas.android.com/apk/res/android"
     id="cordova-plugin-file-transfer-tests"
-<<<<<<< HEAD
-    version="1.6.2">
-=======
     version="1.6.3">
->>>>>>> 720f3146
     <name>Cordova File Transfer Plugin Tests</name>
     <license>Apache 2.0</license>
 
